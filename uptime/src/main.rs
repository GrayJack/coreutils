--- conflicted
+++ resolved
@@ -94,13 +94,9 @@
 fn uptime(boot_time: DateTime) -> Result<i64, ostime::Error> {
     match ostime::uptime() {
         Ok(t) => Ok(t.tv_sec as i64),
-<<<<<<< HEAD
-        Err(ostime::Error::TargetNotSupported) => Ok((DateTime::now() - boot_time).whole_seconds()),
-=======
         Err(ostime::Error::TargetNotSupported) => {
             Ok((DateTime::now_utc() - boot_time).whole_seconds())
         },
->>>>>>> f25370a7
         Err(err) => Err(err),
     }
 }
