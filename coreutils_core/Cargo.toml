--- conflicted
+++ resolved
@@ -1,16 +1,11 @@
 [package]
 name = "coreutils_core"
 version = "0.1.0"
-authors = ["GrayJack <gr41.j4ck@gmail.com>"]
+authors = ["GrayJack <gr41.j4ck@gmail.com>", "Gab David <g.bianchetdavid@gmail.com>"]
 edition = "2018"
 
 [dependencies]
-<<<<<<< HEAD
-libc = { version = "^0.2.64", features = ["extra_traits"] }
-regex = "^1"
-bstr = "^0.2.8"
-=======
 libc = { version = "^0.2.65", features = ["extra_traits"] }
 bstr = "~0.2.8"
->>>>>>> a8c0137a
+regex = "^1"
 time = "~0.1.42"