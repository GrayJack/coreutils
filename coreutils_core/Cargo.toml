--- conflicted
+++ resolved
@@ -5,10 +5,6 @@
 edition = "2018"
 
 [dependencies]
-<<<<<<< HEAD
-libc = { version = "^0.2.62", features = ["extra_traits"] }
+libc = { version = "^0.2.64", features = ["extra_traits"] }
 regex = "^1"
-=======
-libc = { version = "^0.2.64", features = ["extra_traits"] }
->>>>>>> dd6d2bf0
 bstr = "^0.2.8"