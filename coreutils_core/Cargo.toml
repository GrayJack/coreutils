[package]
name = "coreutils_core"
version = "0.1.0"
authors = ["GrayJack <gr41.j4ck@gmail.com>", "Gab David <g.bianchetdavid@gmail.com>"]
edition = "2018"

[dependencies]
libc = { version = "^0.2.65", features = ["extra_traits"] }
<<<<<<< HEAD
bstr = "^0.2.8"
time = "~0.1.42"
=======
bstr = "~0.2.8"
regex = "^1"
time = "~0.1.42"
>>>>>>> 57d1c463
<|MERGE_RESOLUTION|>--- conflicted
+++ resolved
@@ -6,11 +6,6 @@
 
 [dependencies]
 libc = { version = "^0.2.65", features = ["extra_traits"] }
-<<<<<<< HEAD
-bstr = "^0.2.8"
+bstr = "~0.2.8"
+regex = "^1.3.1"
 time = "~0.1.42"
-=======
-bstr = "~0.2.8"
-regex = "^1"
-time = "~0.1.42"
->>>>>>> 57d1c463
