--- conflicted
+++ resolved
@@ -4,19 +4,13 @@
 pub use time;
 
 // Agnostic Modules
-<<<<<<< HEAD
 pub mod backup;
-=======
->>>>>>> 030f1e3d
 pub mod consts;
 pub mod env;
 pub mod file_descriptor;
 pub mod group;
-<<<<<<< HEAD
 pub mod input;
-=======
 pub mod mktemp;
->>>>>>> 030f1e3d
 pub mod passwd;
 pub mod tty;
 pub mod types;
