[package]
name = "mv"
version = "0.1.0"
authors = ["Gab David <g.bianchetdavid@gmail.com>"]
build = "build.rs"
edition = "2018"

[dependencies]
clap = { version = "^2.33.0", features = ["yaml", "wrap_help"] }
<<<<<<< HEAD
coreutils_core = {path = "../coreutils_core"}
=======
regex = "^1.3.1"
>>>>>>> a8c0137a

[build-dependencies]
clap = { version = "^2.33.0", features = ["yaml"] }<|MERGE_RESOLUTION|>--- conflicted
+++ resolved
@@ -7,11 +7,7 @@
 
 [dependencies]
 clap = { version = "^2.33.0", features = ["yaml", "wrap_help"] }
-<<<<<<< HEAD
 coreutils_core = {path = "../coreutils_core"}
-=======
-regex = "^1.3.1"
->>>>>>> a8c0137a
 
 [build-dependencies]
 clap = { version = "^2.33.0", features = ["yaml"] }