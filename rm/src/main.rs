use clap::{load_yaml, App, AppSettings::ColoredHelp, ArgMatches};
use coreutils_core::input::*;
use std::{
    env::current_dir,
    fs::{self, FileType, Permissions},
    io,
    path::PathBuf,
    process,
};

fn main() {
    let yaml = load_yaml!("rm.yml");
    let matches = App::from_yaml(yaml).settings(&[ColoredHelp]).get_matches();

    let flags = RmFlags::from_matches(&matches);

    let cwd = match current_dir() {
        Ok(path) => path,
        Err(err) => {
            eprintln!("rm: error reading current working directory: {}", err);
            process::exit(1);
        },
    };

    let files_relative: Vec<String> =
        matches.values_of("FILE").unwrap().map(String::from).collect();

    // Safe to unwrap since we said it is required on clap yaml
    let files: Vec<PathBuf> =
        matches.values_of("FILE").unwrap().map(|s| cwd.join(s.to_owned())).collect();

    if flags.preserve_root && files.contains(&PathBuf::from("/")) {
        eprintln!(
            "rm: it is dangerous to operate on '/', use --no-preserve-root to override this \
             failsafe."
        );
        process::exit(1);
    }

    if flags.interactive_batch && (files.len() > 3 || flags.recursive) {
        let is_affirmative = Input::new().with_msg("rm: are you sure you want to do this deletion? [Y/n]: ").is_affirmative();

        if !is_affirmative {
            process::exit(1);
        }
    }

    match rm(&files, &files_relative, flags) {
        Ok(()) => {},
        Err(msg) => {
            eprintln!("rm: {}", msg);
            process::exit(1);
        },
    };
}

#[derive(Debug, Clone, Copy)]
struct RmFlags {
    pub force: bool,
    pub interactive: bool,
    pub interactive_batch: bool,
    pub preserve_root: bool,
    pub recursive: bool,
    pub dirs: bool,
    pub verbose: bool,
}

impl RmFlags {
    pub fn from_matches(matches: &ArgMatches) -> Self {
        let mut flags = RmFlags {
            force: matches.is_present("force"),
            interactive: matches.is_present("interactive"),
            interactive_batch: matches.is_present("interactiveBatch"),
            preserve_root: !matches.is_present("noPreserveRoot"),
            recursive: matches.is_present("recursive") | matches.is_present("recursive_compat"),
            dirs: matches.is_present("directories"),
            verbose: matches.is_present("verbose"),
        };

        if flags.force {
            flags.interactive = false;
            flags.interactive_batch = false;
        }

        flags
    }
}

fn ask(
    filetype: FileType, permissions: &Permissions, filename: &str, flags: RmFlags,
) -> Result<bool, ()> {
    if !flags.interactive && permissions.readonly() {
        if filetype.is_file() {
            let msg = format!("rm: delete write_protected regular file '{}'? [Y/n]: ", filename);
            return Ok(Input::new().with_msg(&msg).is_affirmative());
        } else if filetype.is_dir() {
            let msg = format!("rm: delete write_protected dir file '{}'? [Y/n]: ", filename);
            return Ok(Input::new().with_msg(&msg).is_affirmative());
        }
    }

    if flags.interactive {
        if filetype.is_file() && permissions.readonly() {
            let msg = format!("rm: delete write_protected regular file '{}'? [Y/n]: ", filename);
            return Ok(Input::new().with_msg(&msg).is_affirmative());
        } else if filetype.is_file() && !permissions.readonly() {
            let msg = format!("rm: delete regular file '{}'? [Y/n]: ", filename);
            return Ok(Input::new().with_msg(&msg).is_affirmative());
        } else if filetype.is_dir() && permissions.readonly() {
            let msg = format!("rm: delete write_protected directory file '{}'? [Y/n]: ", filename);
            return Ok(Input::new().with_msg(&msg).is_affirmative());
        } else if filetype.is_dir() && !permissions.readonly() {
            let msg = format!("rm: delete directory file '{}'? [Y/n]: ", filename);
            return Ok(Input::new().with_msg(&msg).is_affirmative());
        }
    }

    Err(())
}

fn rm(files: &[PathBuf], relative: &[String], flags: RmFlags) -> io::Result<()> {
    for (index, file) in files.iter().enumerate() {
        let metadata = file.metadata()?;
        let permissions = metadata.permissions();
        let filetype = metadata.file_type();

        if filetype.is_file() {
            if !flags.force && (flags.interactive ^ permissions.readonly()) {
<<<<<<< HEAD
                let is_affirmative = match ask(filetype, &permissions, &relative[index], flags) {
                    Ok(i) => i,
                    Err(_) => {
=======
                let input =
                    if let Ok(i) = Input::ask(filetype, &permissions, &relative[index], flags) {
                        i
                    } else {
>>>>>>> a8c0137a
                        eprintln!("rm: failed to get input when interactive of write protected");
                        process::exit(1);
                    };

                if is_affirmative {
                    match fs::remove_file(&file) {
                        Ok(()) => {
                            if flags.verbose {
                                println!("removed {}", file.display());
                            }
                        },
                        Err(err) => eprintln!(
                            "rm: cannot remove regular file '{}', {}",
                            relative[index], err
                        ),
                    }
                }
            } else {
                match fs::remove_file(&file) {
                    Ok(()) => {
                        if flags.verbose {
                            println!("removed {}", file.display());
                        }
                    },
                    Err(err) => {
                        eprintln!("rm: cannot remove regular file '{}', {}", relative[index], err)
                    },
                }
            }
        } else if filetype.is_dir() {
            if flags.recursive {
                rm_dir_all(file, &relative[index], filetype, &permissions, flags)?;
            } else if flags.dirs {
                if !flags.force && (flags.interactive ^ permissions.readonly()) {
<<<<<<< HEAD
                    let is_affirmative = match ask(filetype, &permissions, &relative[index], flags) {
                        Ok(i) => i,
                        Err(_) => {
                            eprintln!(
                                "rm: failed to get input when interactive of write protected"
                            );
                            process::exit(1);
                        },
=======
                    let input = if let Ok(i) =
                        Input::ask(filetype, &permissions, &relative[index], flags)
                    {
                        i
                    } else {
                        eprintln!("rm: failed to get input when interactive of write protected");
                        process::exit(1);
>>>>>>> a8c0137a
                    };

                    if is_affirmative {
                        match fs::remove_dir(&file) {
                            Ok(()) => {
                                if flags.verbose {
                                    println!("removed {}", file.display());
                                }
                            },
                            Err(err) => eprintln!(
                                "rm: cannot remove directory file '{}': {}",
                                relative[index], err
                            ),
                        };
                    }
                } else {
                    match fs::remove_dir(&file) {
                        Ok(()) => {
                            if flags.verbose {
                                println!("removed {}", file.display());
                            }
                        },
                        Err(err) => eprintln!(
                            "rm: cannot remove directory file '{}': {}",
                            relative[index], err
                        ),
                    };
                }
            } else {
                eprintln!("rm: cannot remove '{}': it is a directory", relative[index]);
            }
        } else {
            eprintln!("rm: cannot remove '{}': no such file or directory", relative[index]);
        }
    }
    Ok(())
}

fn rm_dir_all(
    file: &PathBuf, relative: &str, filetype: FileType, permissions: &Permissions, flags: RmFlags,
) -> io::Result<()> {
    let file_type = fs::symlink_metadata(file)?.file_type();
    if file_type.is_symlink() {
        if !flags.force && (flags.interactive ^ permissions.readonly()) {
<<<<<<< HEAD
            let is_affirmative = match ask(filetype, &permissions, &relative, flags) {
                Ok(i) => i,
                Err(_) => {
                    eprintln!("rm: failed to get input when interactive of write protected");
                    process::exit(1);
                },
=======
            let input = if let Ok(i) = Input::ask(filetype, permissions, relative, flags) {
                i
            } else {
                eprintln!("rm: failed to get input when interactive of write protected");
                process::exit(1);
>>>>>>> a8c0137a
            };

            if is_affirmative {
                match fs::remove_file(file.as_path()) {
                    Ok(()) => {
                        if flags.verbose {
                            println!("removed {}", file.display());
                        }
                    },
                    Err(err) => eprintln!("rm: cannot remove regular file '{}': {}", relative, err),
                }
            }
            Ok(())
        } else {
            match fs::remove_file(file) {
                Ok(()) => {
                    if flags.verbose {
                        println!("removed {}", file.display());
                    }
                },
                Err(err) => eprintln!("rm: cannot remove regular file '{}': {}", relative, err),
            };
            Ok(())
        }
    } else {
        rm_dir_all_recursive(file, relative, filetype, permissions, flags)
    }
}

fn rm_dir_all_recursive(
    file: &PathBuf, relative: &str, filetype: FileType, permissions: &Permissions, flags: RmFlags,
) -> io::Result<()> {
    if flags.interactive {
        let msg = format!("rm: Descend into directory '{}'? [Y/n]: ", relative);
        let is_affirmative = Input::new().with_msg(&msg).is_affirmative();

        if !is_affirmative {
            return Ok(());
        }
    }

    for child in fs::read_dir(&file)? {
        let child = child?;
        let child_permissions = child.metadata()?.permissions();
        let child_type = child.file_type()?;
        let child_relative = format!("{}/{}", relative, child.file_name().to_string_lossy());

        if child_type.is_dir() {
            rm_dir_all_recursive(
                &child.path(),
                &child_relative,
                child_type,
                &child_permissions,
                flags,
            )?
        } else if !flags.force && (flags.interactive || child_permissions.readonly()) {
<<<<<<< HEAD
            let is_affirmative = match ask(child_type, &child_permissions, &child_relative, flags) {
                Ok(i) => i,
                Err(_) => {
=======
            let input =
                if let Ok(i) = Input::ask(child_type, &child_permissions, &child_relative, flags) {
                    i
                } else {
>>>>>>> a8c0137a
                    eprintln!("rm: failed to get input when interactive of write protected");
                    process::exit(1);
                };

            if is_affirmative {
                match fs::remove_file(&child.path()) {
                    Ok(()) => {
                        if flags.verbose {
                            println!("removed {}", child.path().display());
                        }
                    },
                    Err(err) => {
                        eprintln!("rm: cannot remove regular file '{}': {}", child_relative, err)
                    },
                }
            }
        } else {
            match fs::remove_file(&child.path()) {
                Ok(()) => {
                    if flags.verbose {
                        println!("removed {}", child.path().display());
                    }
                },
                Err(err) => {
                    eprintln!("rm: cannot remove regular file '{}': {}", child_relative, err)
                },
            }
        }
    }

    if !flags.force && (flags.interactive ^ permissions.readonly()) {
<<<<<<< HEAD
        let is_affirmative = match ask(filetype, &permissions, &relative, flags) {
            Ok(i) => i,
            Err(_) => {
                eprintln!("rm: failed to get input when interactive of write protected");
                process::exit(1);
            },
=======
        let input = if let Ok(i) = Input::ask(filetype, permissions, relative, flags) {
            i
        } else {
            eprintln!("rm: failed to get input when interactive of write protected");
            process::exit(1);
>>>>>>> a8c0137a
        };

        if is_affirmative {
            match fs::remove_dir(&file) {
                Ok(()) => {
                    if flags.verbose {
                        println!("removed {}", file.display());
                    }
                },
                Err(err) => eprintln!("rm: cannot remove directory file '{}': {}", relative, err),
            }
        }
    } else {
        match fs::remove_dir(&file) {
            Ok(()) => {
                if flags.verbose {
                    println!("removed {}", file.display());
                }
            },
            Err(err) => eprintln!("rm: cannot remove directory file '{}': {}", relative, err),
        }
    }

    Ok(())
}<|MERGE_RESOLUTION|>--- conflicted
+++ resolved
@@ -126,16 +126,9 @@
 
         if filetype.is_file() {
             if !flags.force && (flags.interactive ^ permissions.readonly()) {
-<<<<<<< HEAD
                 let is_affirmative = match ask(filetype, &permissions, &relative[index], flags) {
                     Ok(i) => i,
                     Err(_) => {
-=======
-                let input =
-                    if let Ok(i) = Input::ask(filetype, &permissions, &relative[index], flags) {
-                        i
-                    } else {
->>>>>>> a8c0137a
                         eprintln!("rm: failed to get input when interactive of write protected");
                         process::exit(1);
                     };
@@ -170,7 +163,6 @@
                 rm_dir_all(file, &relative[index], filetype, &permissions, flags)?;
             } else if flags.dirs {
                 if !flags.force && (flags.interactive ^ permissions.readonly()) {
-<<<<<<< HEAD
                     let is_affirmative = match ask(filetype, &permissions, &relative[index], flags) {
                         Ok(i) => i,
                         Err(_) => {
@@ -179,15 +171,6 @@
                             );
                             process::exit(1);
                         },
-=======
-                    let input = if let Ok(i) =
-                        Input::ask(filetype, &permissions, &relative[index], flags)
-                    {
-                        i
-                    } else {
-                        eprintln!("rm: failed to get input when interactive of write protected");
-                        process::exit(1);
->>>>>>> a8c0137a
                     };
 
                     if is_affirmative {
@@ -232,20 +215,13 @@
     let file_type = fs::symlink_metadata(file)?.file_type();
     if file_type.is_symlink() {
         if !flags.force && (flags.interactive ^ permissions.readonly()) {
-<<<<<<< HEAD
+
             let is_affirmative = match ask(filetype, &permissions, &relative, flags) {
                 Ok(i) => i,
                 Err(_) => {
                     eprintln!("rm: failed to get input when interactive of write protected");
                     process::exit(1);
                 },
-=======
-            let input = if let Ok(i) = Input::ask(filetype, permissions, relative, flags) {
-                i
-            } else {
-                eprintln!("rm: failed to get input when interactive of write protected");
-                process::exit(1);
->>>>>>> a8c0137a
             };
 
             if is_affirmative {
@@ -302,16 +278,9 @@
                 flags,
             )?
         } else if !flags.force && (flags.interactive || child_permissions.readonly()) {
-<<<<<<< HEAD
             let is_affirmative = match ask(child_type, &child_permissions, &child_relative, flags) {
                 Ok(i) => i,
                 Err(_) => {
-=======
-            let input =
-                if let Ok(i) = Input::ask(child_type, &child_permissions, &child_relative, flags) {
-                    i
-                } else {
->>>>>>> a8c0137a
                     eprintln!("rm: failed to get input when interactive of write protected");
                     process::exit(1);
                 };
@@ -343,20 +312,12 @@
     }
 
     if !flags.force && (flags.interactive ^ permissions.readonly()) {
-<<<<<<< HEAD
         let is_affirmative = match ask(filetype, &permissions, &relative, flags) {
             Ok(i) => i,
             Err(_) => {
                 eprintln!("rm: failed to get input when interactive of write protected");
                 process::exit(1);
             },
-=======
-        let input = if let Ok(i) = Input::ask(filetype, permissions, relative, flags) {
-            i
-        } else {
-            eprintln!("rm: failed to get input when interactive of write protected");
-            process::exit(1);
->>>>>>> a8c0137a
         };
 
         if is_affirmative {
