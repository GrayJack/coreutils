<<<<<<< HEAD
extern crate chrono;

use chrono::{DateTime, Local, NaiveDateTime, TimeZone, Utc};
use clap::{load_yaml, App, AppSettings::ColoredHelp, ArgMatches};
use coreutils_core::settime::settimeofday;
use std::{fmt, io, io::ErrorKind, path::Path, process};
=======
use std::{fmt, io, process};

use chrono::{DateTime, Local, NaiveDate, NaiveDateTime, TimeZone, Utc};

use clap::{load_yaml, App, AppSettings::ColoredHelp, ArgMatches};
use std::{io::ErrorKind, path::Path};
use time::Tm;
>>>>>>> b10462fb

fn main() {
    let yaml = load_yaml!("date.yml");
    let matches = App::from_yaml(yaml).settings(&[ColoredHelp]).get_matches();

    match date(&matches) {
        Ok(_) => (),
        Err(e) => {
            eprintln!("date: {}", e);
            process::exit(1);
        }
    };
}

/// prints the local datetime.
/// If `is_utc` is true, the datetime is printed in universal time.
/// If `date` is Some it will get parsed and printed out instead of the current datetime.
fn date(args: &ArgMatches) -> Result<(), String> {
    let is_rfc2822 = args.is_present("RFC2822");
    let is_utc = args.is_present("utc");
    let is_date = args.is_present("date");
    let is_read = args.is_present("read");

    let is_outputformat = args.is_present("outputformat");
    let is_convert = args.is_present("convert");
    let is_format = args.is_present("format");

    let mut datetime: DateTime<Local> = Local::now();

    if is_date {
        let date_str = args.value_of("date").unwrap();
        match read_date(date_str) {
            Ok(date) => datetime = date,
            Err(e) => return Err(e),
        }
        if !is_convert {
            return settimeofday(datetime.timestamp(), datetime.timestamp_subsec_nanos() as i32);
        }
    }

    if is_format {
        let mut values = args.values_of("format").unwrap();
        let input_fmt = values.next().unwrap();
        let new_date = values.next().unwrap();

        match parse_date(new_date, input_fmt) {
            Ok(date) => datetime = date,
            Err(e) => return Err(e),
        }

        if !is_convert {
            return settimeofday(datetime.timestamp(), datetime.timestamp_subsec_nanos() as i32);
        }
    }

    if is_read {
        let date_str = args.value_of("read").unwrap();
        match read(date_str) {
            Ok(date) => datetime = date,
            Err(e) => return Err(e),
        }
    }

    if is_outputformat {
        format(datetime, args.value_of("outputformat").unwrap(), is_utc);
    } else if is_rfc2822 {
        format_rfc2822(datetime, is_utc);
    } else {
        format_standard(datetime, is_utc);
    }

    Ok(())
}

/// Reads datetime from `input`. Could be seconds or a filepath.
fn read(input: &str) -> Result<DateTime<Local>, String> {
    let parsed: Result<i32, _> = input.trim().parse();
    let result = match parsed {
        Ok(_) => parse_seconds(input.trim()),
        Err(_) => parse_file(input),
    };

    if let Ok(date) = result {
        return Ok(date);
    } else {
        return Err(String::from("illegal date time format"));
    }
}

/// Parses datetime from `date_str` with format `[[[[[cc]yy]mm]dd]HH]MM[.ss]`.
fn read_date(date_str: &str) -> Result<DateTime<Local>, String> {
    let format = build_parse_format(date_str);
    parse_date(date_str, &format)
}

/// Parsed datetime from `date_str` with `format`.
fn parse_date(date_str: &str, format: &str) -> Result<DateTime<Local>, String> {
    match parse_datetime_from_str(date_str, &format) {
        Ok(d) => Ok(d),
        Err(_) => Err(String::from("illegal date time format")),
    }
}

/// Return the local DateTime
fn parse_seconds(seconds: &str) -> Result<DateTime<Local>, io::Error> {
    match NaiveDateTime::parse_from_str(seconds, "%s") {
        Ok(date) => {
            let local = TimeZone::from_utc_datetime(&Local, &date);
            Ok(local)
        }
        Err(e) => Err(io::Error::new(ErrorKind::InvalidInput, e)),
    }
}

/// Returns the modified date of `filename`.
/// Returns `NotFound` if `filename` could not be found.
fn parse_file(filename: &str) -> Result<DateTime<Local>, io::Error> {
    let path = Path::new(filename);

    if path.exists() {
        let metadata = path.metadata().unwrap();
        let modified = metadata.modified().unwrap();
        let datetime: DateTime<Local> = DateTime::from(modified);

        return Ok(datetime);
    } else {
        return Err(io::Error::from(ErrorKind::NotFound));
    }
}

/// Builds the correct datetime format string to parse `date`.
fn build_parse_format(date: &str) -> String {
    // format is [[[[[cc]yy]mm]dd]HH]MM[.ss]
    let mut format = vec![' ', ' ', ' ', ' ', ' ', ' ', ' '];
    let mut len = date.chars().count();

    if date.contains(".") {
        format[6] = 'S';
        len -= 3;
    }

    if len >= 2 {
        format[5] = 'M';
    }
    if len >= 4 {
        format[4] = 'H';
    }
    if len >= 6 {
        format[3] = 'd';
    }
    if len >= 8 {
        format[2] = 'm';
    }
    if len >= 10 {
        format[1] = 'y';
    }
    if len >= 12 {
        format[0] = 'C';
    }

    let mut format_str = String::new();
    let spliced_format = format[..6].iter();

    for chr in spliced_format {
        if !chr.eq(&' ') {
            format_str.push_str("%");
            format_str.push_str(&chr.to_string());
        }
    }

    if format[6] != ' ' {
        format_str.push_str(".%S")
    }

    format_str
}

/// This function parses `datetime` of given `format`. If `datetime` is not enough for a
/// unique DateTime it uses die values of today.
<<<<<<< HEAD
fn parse_datetime_from_str(datetime: &str, format: &str) -> Result<DateTime<Local>, String> {
    let result = NaiveDateTime::parse_from_str(datetime, format);

    // TODO Chrono's parse of strftime throws an error if it can not create an unique
    // datetime. What we want is that it fills the missing data with data of
    // DateTime::now()

    match result {
        Ok(datetime) => Ok(TimeZone::from_local_datetime(&Local, &datetime).unwrap()),
        Err(_) => Err(String::from("could not parse datetime")),
=======
fn parse_datetime_from_str<'a>(datetime: &str, format: &str) -> Result<DateTime<Local>, &'a str> {
    match time::strptime(datetime, format) {
        Ok(time) => {
            let datetime = convert_tm_to_datetime(time, format);
            let local = TimeZone::from_local_datetime(&Local, &datetime).unwrap();
            Ok(local)
        },
        Err(_) => Err("could not parse datetime"),
>>>>>>> b10462fb
    }
}

/// Converts `time::Tm` to `chrono::DateTime` depending on which `strformat` was used to
/// parse. If a time unit was not given it will substitute with the current time.
fn convert_tm_to_datetime(time: Tm, format_used: &str) -> NaiveDateTime {
    let now: DateTime<Local> = Local::now();
    let date = now.date();
    let naivetime = now.time();

    let day = match time.tm_mday == 0 && !format_used.contains("%d") {
        true => date.format("%d").to_string().parse().unwrap(),
        false => time.tm_mday,
    };
    let month = match time.tm_mon == 0 && !format_used.contains("%m") {
        true => date.format("%m").to_string().parse().unwrap(),
        false => time.tm_mon + 1,
    };
    let year = match time.tm_year == 0 && !format_used.contains("%Y") {
        true => date.format("%Y").to_string().parse().unwrap(),
        false => time.tm_year + 1900,
    };
    let seconds = match time.tm_sec == 0 && !format_used.contains("%S") {
        true => naivetime.format("%S").to_string().parse().unwrap(),
        false => time.tm_sec,
    };
    let minutes = match time.tm_min == 0 && !format_used.contains("%M") {
        true => naivetime.format("%M").to_string().parse().unwrap(),
        false => time.tm_min,
    };
    let hours = match time.tm_hour == 0 && !format_used.contains("%H") {
        true => naivetime.format("%H").to_string().parse().unwrap(),
        false => time.tm_hour,
    };

    NaiveDate::from_ymd(year, month as u32, day as u32).and_hms(
        hours as u32,
        minutes as u32,
        seconds as u32,
    )
}

/// displays `datetime` in rfc2822 format
fn format_rfc2822<Tz: TimeZone>(datetime: DateTime<Tz>, is_utc: bool)
where
    Tz::Offset: fmt::Display,
{
    let format_str = "%a, %d %b %Y %T %z";
    format(datetime, format_str, is_utc);
}

/// displays `datetime` standard format `"%a %b %e %k:%M:%S %Z %Y"`
fn format_standard<Tz: TimeZone>(datetime: DateTime<Tz>, is_utc: bool)
where
    Tz::Offset: fmt::Display,
{
    // %Z should print the name of the timezone (only works for UTC)
    // problem is in chrono lib: https://github.com/chronotope/chrono/issues/288
    let format_str = "%a %b %e %k:%M:%S %Z %Y";

    format(datetime, format_str, is_utc);
}

/// displays `datetime` with given `output_format`
fn format<Tz: TimeZone>(datetime: DateTime<Tz>, output_format: &str, is_utc: bool)
where
    Tz::Offset: fmt::Display,
{
    if is_utc {
        println!("{}", datetime.with_timezone(&Utc).format(output_format));
    } else {
        println!("{}", datetime.with_timezone(&Local).format(output_format));
    }
}<|MERGE_RESOLUTION|>--- conflicted
+++ resolved
@@ -1,19 +1,8 @@
-<<<<<<< HEAD
-extern crate chrono;
-
-use chrono::{DateTime, Local, NaiveDateTime, TimeZone, Utc};
+use chrono::{DateTime, Local, NaiveDate, NaiveDateTime, TimeZone, Utc};
 use clap::{load_yaml, App, AppSettings::ColoredHelp, ArgMatches};
 use coreutils_core::settime::settimeofday;
 use std::{fmt, io, io::ErrorKind, path::Path, process};
-=======
-use std::{fmt, io, process};
-
-use chrono::{DateTime, Local, NaiveDate, NaiveDateTime, TimeZone, Utc};
-
-use clap::{load_yaml, App, AppSettings::ColoredHelp, ArgMatches};
-use std::{io::ErrorKind, path::Path};
 use time::Tm;
->>>>>>> b10462fb
 
 fn main() {
     let yaml = load_yaml!("date.yml");
@@ -193,27 +182,14 @@
 
 /// This function parses `datetime` of given `format`. If `datetime` is not enough for a
 /// unique DateTime it uses die values of today.
-<<<<<<< HEAD
 fn parse_datetime_from_str(datetime: &str, format: &str) -> Result<DateTime<Local>, String> {
-    let result = NaiveDateTime::parse_from_str(datetime, format);
-
-    // TODO Chrono's parse of strftime throws an error if it can not create an unique
-    // datetime. What we want is that it fills the missing data with data of
-    // DateTime::now()
-
-    match result {
-        Ok(datetime) => Ok(TimeZone::from_local_datetime(&Local, &datetime).unwrap()),
-        Err(_) => Err(String::from("could not parse datetime")),
-=======
-fn parse_datetime_from_str<'a>(datetime: &str, format: &str) -> Result<DateTime<Local>, &'a str> {
     match time::strptime(datetime, format) {
         Ok(time) => {
             let datetime = convert_tm_to_datetime(time, format);
             let local = TimeZone::from_local_datetime(&Local, &datetime).unwrap();
             Ok(local)
-        },
-        Err(_) => Err("could not parse datetime"),
->>>>>>> b10462fb
+        }
+        Err(_) => Err(String::from("could not parse datetime")),
     }
 }
 
