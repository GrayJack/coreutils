<<<<<<< HEAD
use chrono::{DateTime, Local, NaiveDate, NaiveDateTime, TimeZone, Utc};
use clap::{load_yaml, App, AppSettings::ColoredHelp, ArgMatches};
use coreutils_core::{
    settime::settimeofday,
    types::{Subsec, Time, TimeVal},
};
use std::{fmt, io, io::ErrorKind, path::Path, process};
use time::Tm;
=======
use std::{fmt, io, io::ErrorKind, path::Path, process};

use chrono::{DateTime, Local, NaiveDate, NaiveDateTime, TimeZone, Utc};
use time::Tm;

use clap::{load_yaml, App, AppSettings::ColoredHelp, ArgMatches};
>>>>>>> 57d1c463

fn main() {
    let yaml = load_yaml!("date.yml");
    let matches = App::from_yaml(yaml).settings(&[ColoredHelp]).get_matches();

    match date(&matches) {
        Ok(_) => (),
        Err(e) => {
            eprintln!("date: {}", e);
            process::exit(1);
        },
    };
}

/// prints the local datetime.
/// If `is_utc` is true, the datetime is printed in universal time.
/// If `date` is Some it will get parsed and printed out instead of the current datetime.
fn date(args: &ArgMatches) -> Result<(), String> {
    let is_rfc2822 = args.is_present("RFC2822");
    let is_utc = args.is_present("utc");
    let is_date = args.is_present("date");
    let is_read = args.is_present("read");

    let is_outputformat = args.is_present("outputformat");
    let is_convert = args.is_present("convert");
    let is_format = args.is_present("format");

    let mut datetime: DateTime<Local> = Local::now();

    if is_date {
        let date_str = args.value_of("date").unwrap();
        match read_date(date_str) {
            Ok(date) => datetime = date,
            Err(e) => return Err(e),
        }
        if !is_convert {
            return set_os_time(datetime);
        }
    }

    if is_format {
        let mut values = args.values_of("format").unwrap();
        let input_fmt = values.next().unwrap();
        let new_date = values.next().unwrap();

        match parse_date(new_date, input_fmt) {
            Ok(date) => datetime = date,
            Err(e) => return Err(e),
        }

        if !is_convert {
            return set_os_time(datetime);
        }
    }

    if is_read {
        let date_str = args.value_of("read").unwrap();
        match read(date_str) {
            Ok(date) => datetime = date,
            Err(e) => return Err(e),
        }
    }

    if is_outputformat {
        format(&datetime, args.value_of("outputformat").unwrap(), is_utc);
    } else if is_rfc2822 {
        format_rfc2822(&datetime, is_utc);
    } else {
        format_standard(&datetime, is_utc);
    }

    Ok(())
}

/// Sets the os datetime to `datetime`
fn set_os_time(datetime: DateTime<Local>) -> Result<(), String> {
    let time = TimeVal {
        tv_sec:  datetime.timestamp() as Time,
        tv_usec: datetime.timestamp_subsec_micros() as Subsec,
    };

    return match settimeofday(time) {
        Ok(_) => Ok(()),
        Err(err) => Err(err.to_string()),
    };
}

/// Reads datetime from `input`. Could be seconds or a filepath.
fn read(input: &str) -> Result<DateTime<Local>, String> {
    let parsed: Result<i32, _> = input.trim().parse();
    let result = match parsed {
        Ok(_) => parse_seconds(input.trim()),
        Err(_) => parse_file(input),
    };

    if let Ok(date) = result { Ok(date) } else { Err(String::from("illegal date time format")) }
}

/// Parses datetime from `date_str` with format `[[[[[cc]yy]mm]dd]HH]MM[.ss]`.
fn read_date(date_str: &str) -> Result<DateTime<Local>, String> {
    let format = build_parse_format(date_str);
    parse_date(date_str, &format)
}

/// Parsed datetime from `date_str` with `format`.
fn parse_date(date_str: &str, format: &str) -> Result<DateTime<Local>, String> {
    match parse_datetime_from_str(date_str, format) {
        Ok(d) => Ok(d),
        Err(_) => Err(String::from("illegal date time format")),
    }
}

/// Return the local `DateTime`
fn parse_seconds(seconds: &str) -> Result<DateTime<Local>, io::Error> {
    match NaiveDateTime::parse_from_str(seconds, "%s") {
        Ok(date) => {
            let local = TimeZone::from_utc_datetime(&Local, &date);
            Ok(local)
        },
        Err(e) => Err(io::Error::new(ErrorKind::InvalidInput, e)),
    }
}

/// Returns the modified date of `filename`.
/// Returns `NotFound` if `filename` could not be found.
fn parse_file(filename: &str) -> Result<DateTime<Local>, io::Error> {
    let path = Path::new(filename);

    if path.exists() {
        let metadata = path.metadata().unwrap();
        let modified = metadata.modified().unwrap();
        let datetime: DateTime<Local> = DateTime::from(modified);

        Ok(datetime)
    } else {
        Err(io::Error::from(ErrorKind::NotFound))
    }
}

/// Builds the correct datetime format string to parse `date`.
fn build_parse_format(date: &str) -> String {
    // format is [[[[[cc]yy]mm]dd]HH]MM[.ss]
    let mut format = vec![' ', ' ', ' ', ' ', ' ', ' ', ' '];
    let mut len = date.chars().count();

    if date.contains('.') {
        format[6] = 'S';
        len -= 3;
    }

    if len >= 2 {
        format[5] = 'M';
    }
    if len >= 4 {
        format[4] = 'H';
    }
    if len >= 6 {
        format[3] = 'd';
    }
    if len >= 8 {
        format[2] = 'm';
    }
    if len >= 10 {
        format[1] = 'y';
    }
    if len >= 12 {
        format[0] = 'C';
    }

    let mut format_str = String::new();
    let spliced_format = format[..6].iter();

    for chr in spliced_format {
        if !chr.eq(&' ') {
            format_str.push_str("%");
            format_str.push_str(&chr.to_string());
        }
    }

    if format[6] != ' ' {
        format_str.push_str(".%S")
    }

    format_str
}

/// This function parses `datetime` of given `format`. If `datetime` is not enough for a
/// unique `DateTime` it uses die values of today.
fn parse_datetime_from_str(datetime: &str, format: &str) -> Result<DateTime<Local>, String> {
    match time::strptime(datetime, format) {
        Ok(time) => {
            let datetime = convert_tm_to_datetime(time, format);
            let local = TimeZone::from_local_datetime(&Local, &datetime).unwrap();
            Ok(local)
        },
        Err(_) => Err(String::from("could not parse datetime")),
    }
}

/// Converts `time::Tm` to `chrono::DateTime` depending on which `strformat` was used to
/// parse. If a time unit was not given it will substitute with the current time.
fn convert_tm_to_datetime(time: Tm, format_used: &str) -> NaiveDateTime {
    let now: DateTime<Local> = Local::now();
    let date = now.date();
    let naivetime = now.time();

    let day = if time.tm_mday == 0 && !format_used.contains("%d") {
        date.format("%d").to_string().parse().unwrap()
    } else {
        time.tm_mday
    };
    let month = if time.tm_mon == 0 && !format_used.contains("%m") {
        date.format("%m").to_string().parse().unwrap()
    } else {
        time.tm_mon + 1
    };
    let year = if time.tm_year == 0 && !format_used.contains("%Y") {
        date.format("%Y").to_string().parse().unwrap()
    } else {
        time.tm_year + 2000
    };
    let seconds = if time.tm_sec == 0 && !format_used.contains("%S") {
        naivetime.format("%S").to_string().parse().unwrap()
    } else {
        time.tm_sec
    };
    let minutes = if time.tm_min == 0 && !format_used.contains("%M") {
        naivetime.format("%M").to_string().parse().unwrap()
    } else {
        time.tm_min
    };
    let hours = if time.tm_hour == 0 && !format_used.contains("%H") {
        naivetime.format("%H").to_string().parse().unwrap()
    } else {
        time.tm_hour
    };

    NaiveDate::from_ymd(year, month as u32, day as u32).and_hms(
        hours as u32,
        minutes as u32,
        seconds as u32,
    )
}

/// displays `datetime` in rfc2822 format
fn format_rfc2822<Tz: TimeZone>(datetime: &DateTime<Tz>, is_utc: bool)
where Tz::Offset: fmt::Display {
    let format_str = "%a, %d %b %Y %T %z";
    format(datetime, format_str, is_utc);
}

/// displays `datetime` standard format `"%a %b %e %k:%M:%S %Z %Y"`
fn format_standard<Tz: TimeZone>(datetime: &DateTime<Tz>, is_utc: bool)
where Tz::Offset: fmt::Display {
    // %Z should print the name of the timezone (only works for UTC)
    // problem is in chrono lib: https://github.com/chronotope/chrono/issues/288
    let format_str = "%a %b %e %k:%M:%S %Z %Y";

    format(datetime, format_str, is_utc);
}

/// displays `datetime` with given `output_format`
fn format<Tz: TimeZone>(datetime: &DateTime<Tz>, output_format: &str, is_utc: bool)
where Tz::Offset: fmt::Display {
    if is_utc {
        println!("{}", datetime.with_timezone(&Utc).format(output_format));
    } else {
        println!("{}", datetime.with_timezone(&Local).format(output_format));
    }
}<|MERGE_RESOLUTION|>--- conflicted
+++ resolved
@@ -1,20 +1,14 @@
-<<<<<<< HEAD
-use chrono::{DateTime, Local, NaiveDate, NaiveDateTime, TimeZone, Utc};
-use clap::{load_yaml, App, AppSettings::ColoredHelp, ArgMatches};
+use std::{fmt, io, io::ErrorKind, path::Path, process};
+
 use coreutils_core::{
     settime::settimeofday,
     types::{Subsec, Time, TimeVal},
+    time::Tm,
 };
-use std::{fmt, io, io::ErrorKind, path::Path, process};
-use time::Tm;
-=======
-use std::{fmt, io, io::ErrorKind, path::Path, process};
-
+
+use clap::{load_yaml, App, AppSettings::ColoredHelp, ArgMatches};
 use chrono::{DateTime, Local, NaiveDate, NaiveDateTime, TimeZone, Utc};
-use time::Tm;
-
-use clap::{load_yaml, App, AppSettings::ColoredHelp, ArgMatches};
->>>>>>> 57d1c463
+
 
 fn main() {
     let yaml = load_yaml!("date.yml");
