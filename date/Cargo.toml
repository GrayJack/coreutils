--- conflicted
+++ resolved
@@ -8,17 +8,11 @@
 [dependencies]
 clap = { version = "^2.33.0", features = ["yaml", "wrap_help"] }
 chrono = { version = "~0.4", features = ["serde"] }
-<<<<<<< HEAD
 coreutils_core = { path = "../coreutils_core" }
-=======
 time = "~0.1"
->>>>>>> b10462fb
 
 [build-dependencies]
 clap = { version = "^2.33.0", features = ["yaml"] }
 chrono = { version = "~0.4", features = ["serde"] }
-<<<<<<< HEAD
 coreutils_core = { path = "../coreutils_core" }
-=======
-time = "~0.1"
->>>>>>> b10462fb
+time = "~0.1"